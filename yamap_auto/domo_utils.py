# coding: utf-8
"""
YAMAP DOMO関連ユーティリティ関数群
"""
import time
import logging
from selenium.webdriver.common.by import By
from selenium.webdriver.support.ui import WebDriverWait
from selenium.webdriver.support import expected_conditions as EC
from selenium.common.exceptions import TimeoutException, NoSuchElementException

# driver_utilsから設定情報を取得するためのインポート (直接configを読むのではなく、メインスクリプトから渡す設計も考慮)
# 現状は yamap_auto_domo.py と同様に直接 main_config を参照する形を一旦取る
from .driver_utils import get_main_config, create_driver_with_cookies, save_screenshot # save_screenshot をインポート
# user_profile_utils は現時点では domo_utils 内で直接使用されていないが、
# 将来的にDOMO関連の高度な機能でユーザー情報を参照する可能性を考慮してコメントアウトで残す
# from .user_profile_utils import get_latest_activity_url
from selenium.webdriver.common.by import By
from selenium.webdriver.support.ui import WebDriverWait
from selenium.webdriver.support import expected_conditions as EC
from selenium.common.exceptions import TimeoutException, NoSuchElementException
from concurrent.futures import ThreadPoolExecutor, as_completed
import time # time モジュールをインポート

logger = logging.getLogger(__name__) # このモジュール用のロガーを取得

# --- グローバル定数 ---
BASE_URL = "https://yamap.com" # yamap_auto_domo.py から移動
TIMELINE_URL = f"{BASE_URL}/timeline" # yamap_auto_domo.py から移動

# --- 設定情報の読み込み ---
try:
    main_config = get_main_config()
    if not main_config:
        logger.error("domo_utils: main_config の読み込みに失敗しました。")
        main_config = {}

    # DOMO関連の設定セクションを読み込む
    TIMELINE_DOMO_SETTINGS = main_config.get("timeline_domo_settings", {})
    PARALLEL_PROCESSING_SETTINGS = main_config.get("parallel_processing_settings", {})

    if not TIMELINE_DOMO_SETTINGS:
        logger.warning("domo_utils: config.yaml に timeline_domo_settings が見つからないか空です。")
    if not PARALLEL_PROCESSING_SETTINGS:
        logger.warning("domo_utils: config.yaml に parallel_processing_settings が見つからないか空です。")

except Exception as e:
    logger.error(f"domo_utils: 設定情報 (main_config) の読み込み中にエラー: {e}", exc_info=True)
    main_config = {} # エラー発生時は空の辞書でフォールバック
    TIMELINE_DOMO_SETTINGS = {}
    PARALLEL_PROCESSING_SETTINGS = {}


def domo_activity(driver, activity_url, base_url="https://yamap.com"): # base_url引数は維持しつつ、デフォルト値をグローバル定数と合わせる
    """
    指定された活動日記URLのページを開き、DOMOボタンを探してクリックします。
    既にDOMO済みの場合は実行しません。

    Args:
        driver (webdriver.Chrome): Selenium WebDriverインスタンス。
        activity_url (str): DOMO対象の活動日記の完全なURL。
        base_url (str): YAMAPのベースURL。

    Returns:
        bool: DOMOに成功した場合はTrue。既にDOMO済み、ボタンが見つからない、
              またはエラーが発生した場合はFalse。
    """
    activity_id_for_log = "N/A"
    if activity_url and isinstance(activity_url, str) and "/activities/" in activity_url:
        activity_id_for_log = activity_url.split('/')[-1]
    else:
        logger.warning(f"無効な activity_url が渡されました: {activity_url}。処理を試みますが、問題が発生する可能性があります。")
        if not activity_url or not isinstance(activity_url, str): # URLが空かstrでない場合は早期リターンも検討
             logger.error(f"activity_urlが空または文字列ではありません: {activity_url}。DOMO処理を中止します。")
             return False

    logger.info(f"活動日記 ({activity_id_for_log}) へDOMOを試みます。URL: {activity_url}")
    try:
        # 1. 対象の活動日記ページへ遷移 (既にそのページにいなければ)
        current_page_url = driver.current_url
        if current_page_url != activity_url:
            logger.debug(f"対象の活動日記ページ ({activity_url}) に遷移します。")
            driver.get(activity_url)
            # URLが正しく遷移したことを確認 (活動日記IDが含まれるかで判断)
            # activity_id_for_log が "N/A" の場合、この確認はスキップまたは別の方法を検討
            if activity_id_for_log != "N/A":
                WebDriverWait(driver, 15).until(EC.url_contains(activity_id_for_log))
            else: # activity_id_for_log が特定できない場合、URL全体で遷移を確認
                WebDriverWait(driver, 15).until(EC.url_to_be(activity_url))
        else:
            logger.debug(f"既に活動日記ページ ({activity_url}) にいます。")

        # 2. DOMOボタンの探索
        domo_button_selectors = [
            "button[data-testid='ActivityDomoButton']",  # プライマリセレクタ
            "button#DomoActionButton"                    # セカンダリセレクタ
        ]
        logger.debug(f"DOMOボタン探索開始。試行セレクタリスト: {domo_button_selectors} for activity: {activity_id_for_log}")

        domo_button = None
        current_selector_used = ""
        button_found_but_not_clickable = False

        for idx, selector in enumerate(domo_button_selectors):
            logger.debug(f"DOMOボタン探索試行 #{idx+1} (セレクタ: '{selector}') for activity: {activity_id_for_log}")
            try:
                wait_time = 5 if idx == 0 else 2 # 最初のセレクタは少し長めに待つ
                # まず要素が存在するか確認
                WebDriverWait(driver, wait_time).until(
                    EC.presence_of_element_located((By.CSS_SELECTOR, selector))
                )
                # 次に要素がクリック可能か確認
                domo_button_candidate = WebDriverWait(driver, 1).until( # クリック可能確認は短いタイムアウト
                    EC.element_to_be_clickable((By.CSS_SELECTOR, selector))
                )
                if domo_button_candidate:
                    domo_button = domo_button_candidate
                    current_selector_used = selector
                    logger.info(f"DOMOボタンを発見し、クリック可能です (使用セレクタ: '{selector}') for activity: {activity_id_for_log}")
                    button_found_but_not_clickable = False
                    break
                else: # WebDriverWait が None を返すことは通常ないが、念のため
                    logger.debug(f"セレクタ '{selector}' でDOMOボタン候補が見つかりましたが、無効な要素でした (activity: {activity_id_for_log})。")
            except TimeoutException:
                # presence_of_element_located は成功したが element_to_be_clickable でタイムアウトした場合
                try:
                    if driver.find_elements(By.CSS_SELECTOR, selector): # 要素自体は存在するか再確認
                        logger.warning(f"セレクタ '{selector}' でDOMOボタン要素は存在しますが、クリック可能状態になりませんでした (activity: {activity_id_for_log})。")
                        button_found_but_not_clickable = True # クリックできないボタンがあったフラグ
                    else:
                        logger.debug(f"セレクタ '{selector}' でDOMOボタンが見つからず、タイムアウトしました (activity: {activity_id_for_log})。")
                except Exception as e_find_check:
                     logger.debug(f"セレクタ '{selector}' でDOMOボタンの存在確認中にエラー: {e_find_check} (activity: {activity_id_for_log})")

            except Exception as e_sel: # その他の例外 (例: StaleElementなど)
                logger.warning(f"セレクタ '{selector}' でDOMOボタン探索中に予期せぬエラー: {type(e_sel).__name__} - {e_sel} (activity: {activity_id_for_log})", exc_info=True)
                # このセレクタでの探索は失敗として続行

        if not domo_button:
            if button_found_but_not_clickable:
                logger.error(f"DOMO失敗: DOMOボタン要素は見つかりましたがクリック可能な状態ではありませんでした (activity: {activity_id_for_log}, selectors: {domo_button_selectors})。")
            else:
                logger.error(f"DOMO失敗: DOMOボタンが見つかりませんでした (activity: {activity_id_for_log}, selectors: {domo_button_selectors})。")
            # スクリーンショットは各種例外ハンドラで撮影されるため、ここでは不要
            return False

        # 3. DOMO済みかどうかの判定
        aria_label_before = domo_button.get_attribute("aria-label")
        is_domoed = False

        if aria_label_before and ("Domo済み" in aria_label_before or "domoed" in aria_label_before.lower() or "ドモ済み" in aria_label_before):
            is_domoed = True
            logger.info(f"既にDOMO済みです (aria-label='{aria_label_before}'): {activity_id_for_log}")
        else:
            try:
                icon_span = domo_button.find_element(By.CSS_SELECTOR, "span[class*='DomoActionContainer__DomoIcon'], span.RidgeIcon")
                if "is-active" in icon_span.get_attribute("class"):
                    is_domoed = True
                    logger.info(f"既にDOMO済みです (アイコン is-active 確認): {activity_id_for_log}")
            except NoSuchElementException:
                logger.debug("DOMOボタン内のis-activeアイコンspanが見つかりませんでした。aria-labelに依存します。")

        # 4. DOMO実行 (まだDOMOしていなければ)
        if not is_domoed:
            logger.info(f"DOMOを実行します: {activity_id_for_log} (使用ボタンセレクタ: '{current_selector_used}')")
            driver.execute_script("arguments[0].scrollIntoView({block: 'center'});", domo_button)
            time.sleep(0.1)
            domo_button.click()

            action_delays = main_config.get("action_delays", {})
            delay_after_action = action_delays.get("after_domo_sec", 1.5)

            try:
                WebDriverWait(driver, 5).until(
                    lambda d: ("Domo済み" in (d.find_element(By.CSS_SELECTOR, current_selector_used).get_attribute("aria-label") or "")) or \
                              ("is-active" in (d.find_element(By.CSS_SELECTOR, f"{current_selector_used} span[class*='DomoActionContainer__DomoIcon'], {current_selector_used} span.RidgeIcon").get_attribute("class") or ""))
                )
                aria_label_after = driver.find_element(By.CSS_SELECTOR, current_selector_used).get_attribute("aria-label")
                logger.info(f"DOMO成功を確認しました: {activity_id_for_log} (aria-label: {aria_label_after}, 使用セレクタ: '{current_selector_used}')")
                time.sleep(delay_after_action)
                return True
            except TimeoutException:
                # タイムアウト時の詳細ログ
                actual_aria_label = "取得失敗"
                actual_icon_class = "取得失敗"
                expected_aria_label_pattern = "Domo済み"
                expected_icon_class_pattern = "is-active"
                try:
                    button_element_after_click = driver.find_element(By.CSS_SELECTOR, current_selector_used)
                    actual_aria_label = button_element_after_click.get_attribute("aria-label") or "aria-labelなし"
                    try:
                        icon_span_after_click = button_element_after_click.find_element(By.CSS_SELECTOR, "span[class*='DomoActionContainer__DomoIcon'], span.RidgeIcon")
                        actual_icon_class = icon_span_after_click.get_attribute("class") or "classなし"
                    except NoSuchElementException:
                        actual_icon_class = "アイコンspanなし"
                except Exception as e_attr:
                    logger.error(f"DOMO後の属性取得中にエラー: {type(e_attr).__name__} - {e_attr} (activity: {activity_id_for_log})")

                logger.error(
                    f"DOMO失敗: DOMO実行後、状態変化の確認でタイムアウト (Activity: {activity_id_for_log}, 使用セレクタ: '{current_selector_used}'). "
                    f"期待状態: aria-labelに'{expected_aria_label_pattern}' OR アイコンクラスに'{expected_icon_class_pattern}'. "
                    f"実際の状態: aria-label='{actual_aria_label}', icon_class='{actual_icon_class}'"
                )
                save_screenshot(driver, error_type="DOMO_ConfirmTimeout", context_info=f"{activity_id_for_log}_selector_{current_selector_used.replace('.', '_').replace('#', '_')}")
                time.sleep(delay_after_action)
                return False
        else: # is_domoed is True
            logger.info(f"DOMOスキップ: 既にDOMO済みです ({activity_id_for_log})。")
            return False # DOMOを実行しなかったのでFalse

    except TimeoutException as e_timeout:
        logger.error(f"DOMO失敗: DOMO処理中に予期せぬタイムアウト ({activity_id_for_log})。エラー: {type(e_timeout).__name__} - {e_timeout}")
        save_screenshot(driver, error_type="TimeoutException_DOMO_Process", context_info=activity_id_for_log)
    except NoSuchElementException as e_no_such:
        logger.error(f"DOMO失敗: DOMOボタンまたは関連要素が見つかりません ({activity_id_for_log})。エラー: {type(e_no_such).__name__} - {e_no_such}")
        save_screenshot(driver, error_type="NoSuchElement_DOMO_Process", context_info=activity_id_for_log)
    except Exception as e:
        current_url_on_error = "取得失敗"
        try:
            current_url_on_error = driver.current_url
        except Exception as e_url:
            logger.error(f"予期せぬエラー発生時に現在のURL取得も失敗: {type(e_url).__name__} - {e_url}")

        logger.error(
            f"DOMO実行中に予期せぬエラー ({activity_id_for_log})。エラータイプ: {type(e).__name__}, メッセージ: {str(e)}. "
            f"発生時のURL: {current_url_on_error}",
            exc_info=True
        )
        save_screenshot(driver, error_type="UnhandledException", context_info=f"{activity_id_for_log}_{type(e).__name__}")
    return False

# --- タイムラインDOMO機能 ---
def domo_timeline_activities(driver):
    """
    タイムライン上の活動記録にDOMOする機能（逐次処理版）。
    `config.yaml` の `timeline_domo_settings` に従って動作します。
    タイムラインページにアクセスし、表示されている活動記録に対して順次DOMO処理を行います。

    Args:
        driver (webdriver.Chrome): Selenium WebDriverインスタンス。
    """
    # 機能が有効かチェック (config.yaml の設定)
    if not TIMELINE_DOMO_SETTINGS.get("enable_timeline_domo", False):
        logger.info("タイムラインDOMO機能は設定で無効になっています。")
        return

    logger.info(">>> タイムラインDOMO機能を開始します (一覧上で直接DOMO)...")
    timeline_page_url = TIMELINE_URL
    logger.info(f"タイムラインページへアクセス: {timeline_page_url}")
    driver.get(timeline_page_url)

    max_activities_to_domo = TIMELINE_DOMO_SETTINGS.get("max_activities_to_domo_on_timeline", 10)
    domoed_count = 0
    # processed_activity_ids: DOMO成功した活動記録ID（またはURL）を記録し、重複DOMOを防ぐ
    # タイムライン上で同じ活動記録が複数回表示されるケースは稀だが念のため
    processed_activity_identifiers = set()

    # DOMOボタンのセレクタリスト (domo_activity と同じものをデフォルトで使用)
    domo_button_selectors_for_timeline = TIMELINE_DOMO_SETTINGS.get(
        "domo_button_selectors_on_timeline", # config.yaml でタイムライン専用セレクタを指定可能にする
        [
            "button[data-testid='ActivityDomoButton']", # プライマリ (活動ページと同じ想定)
            "button#DomoActionButton",                   # セカンダリ (活動ページと同じ想定)
            "div.ActivityItemActions__DomoActionContainer button" # 提供されたHTMLに基づく追加候補
        ]
    )
    logger.debug(f"タイムラインDOMOで使用するボタンセレクタ: {domo_button_selectors_for_timeline}")


    try:
        feed_item_selector = "li.TimelineList__Feed"
        activity_item_indicator_selector = "div.TimelineActivityItem" # これで活動記録アイテムを特定
        # activity_link_in_item_selector はログ用URL取得に使うが、DOMO処理には必須ではない
        activity_link_in_item_selector = "a.TimelineActivityItem__BodyLink[href^='/activities/']"


        logger.info(f"タイムラインのフィードアイテム ({feed_item_selector}) の出現を待ちます...")
        WebDriverWait(driver, 20).until(
            EC.presence_of_all_elements_located((By.CSS_SELECTOR, feed_item_selector))
        )
        logger.info("タイムラインのフィードアイテム群を発見。")
        time.sleep(TIMELINE_DOMO_SETTINGS.get("wait_after_feed_load_sec", 1.5)) # 設定から読み込み後待機時間を取得

        feed_items = driver.find_elements(By.CSS_SELECTOR, feed_item_selector)
        logger.info(f"タイムラインから {len(feed_items)} 件のフィードアイテム候補を検出しました。")

        if not feed_items:
            logger.info("タイムラインにフィードアイテムが見つかりませんでした。")
            return

        initial_feed_item_count = len(feed_items)
        logger.info(f"処理対象の初期フィードアイテム数: {initial_feed_item_count}")

        for idx in range(initial_feed_item_count):
            if domoed_count >= max_activities_to_domo:
                logger.info(f"タイムラインDOMOの上限 ({max_activities_to_domo}件) に達しました。")
                break

            activity_url_for_log = None # ログおよび重複判定用のURL
            activity_id_for_log = "N/A"

            try:
                # StaleElement対策: 各反復で要素を再取得
                current_feed_items = driver.find_elements(By.CSS_SELECTOR, feed_item_selector)
                if idx >= len(current_feed_items):
                    logger.warning(f"フィードアイテムインデックス {idx} が現在のアイテム数 {len(current_feed_items)} を超えました。スキップ。")
                    continue
                feed_item_element = current_feed_items[idx]

                # 活動記録アイテムか確認
                if not feed_item_element.find_elements(By.CSS_SELECTOR, activity_item_indicator_selector):
                    logger.debug(f"フィードアイテム {idx+1}/{initial_feed_item_count} は活動記録ではありません。スキップ。")
                    continue

                # URLを取得 (ログ用および重複DOMO防止用)
                try:
                    link_element = feed_item_element.find_element(By.CSS_SELECTOR, activity_link_in_item_selector)
                    activity_url_for_log = link_element.get_attribute("href")
                    if activity_url_for_log:
                        if activity_url_for_log.startswith("/"):
                            activity_url_for_log = BASE_URL + activity_url_for_log
                        if "/activities/" in activity_url_for_log:
                             activity_id_for_log = activity_url_for_log.split('/')[-1]
                        else: # 有効な活動記録URLでない場合
                            activity_url_for_log = None # 無効化
                            activity_id_for_log = f"non_activity_item_{idx}" # ログ用の一時ID
                except NoSuchElementException:
                    logger.debug(f"フィードアイテム {idx+1} から活動記録URLリンク要素が見つかりません (ログ用)。activity_id: {activity_id_for_log}")
                    activity_id_for_log = f"no_link_item_{idx}" # ログ用の一時ID

                # 重複DOMO試行の防止 (URLまたはIDが取得できた場合)
                identifier_for_check = activity_url_for_log if activity_url_for_log else activity_id_for_log
                if identifier_for_check != "N/A" and identifier_for_check in processed_activity_identifiers:
                    logger.info(f"活動記録 ({identifier_for_check}) は既にDOMO成功済みとして記録されています。スキップ。")
                    continue

                logger.info(f"タイムライン活動記録 {idx+1}/{initial_feed_item_count} (ID/URL: {identifier_for_check}) のDOMOを試みます。")

                # 新しい関数でフィードアイテム上で直接DOMO
<<<<<<< HEAD
                # timeline_page_url (driver.current_url のキャッシュ) を渡す
                if domo_activity_on_timeline(driver, feed_item_element, domo_button_selectors_for_timeline, TIMELINE_DOMO_SETTINGS, timeline_page_url):
=======
                if domo_activity_on_timeline(driver, feed_item_element, domo_button_selectors_for_timeline, TIMELINE_DOMO_SETTINGS):
>>>>>>> a77417bb
                    domoed_count += 1
                    if identifier_for_check != "N/A":
                         processed_activity_identifiers.add(identifier_for_check) # DOMO成功したものを記録
                # domo_activity_on_timeline が False を返した場合 (既にDOMO済み、ボタンなし等) は domoed_count は増えない

                # ページ遷移は発生しないので、タイムラインに戻る処理は不要
                # StaleElementを避けるため、次のループの最初にフィードアイテムリストを再取得する
                time.sleep(TIMELINE_DOMO_SETTINGS.get("delay_between_item_processing_sec", 0.3)) # アイテム処理間の短い遅延

            except StaleElementReferenceException as e_stale:
                logger.warning(f"フィードアイテム {idx+1} の処理中に StaleElementReferenceException: {e_stale}。DOMが変更された可能性があります。このアイテムをスキップします。")
                # 必要であればここで driver.find_elements を再試行するなどのリカバリも検討できるが、一旦スキップ
                time.sleep(0.5) # DOM安定待ち
                continue # 次のアイテムへ
            except NoSuchElementException: # activity_item_indicator_selector などが見つからない場合
                logger.warning(f"フィードアイテム {idx+1}/{initial_feed_item_count} 内で必須要素が見つかりません。スキップします。")
            except Exception as e_card_proc:
                logger.error(f"フィードアイテム {idx+1}/{initial_feed_item_count} (ID/URL: {activity_url_for_log if activity_url_for_log else activity_id_for_log}) の処理中にエラー: {e_card_proc}", exc_info=True)

    except TimeoutException:
        logger.warning("タイムライン活動記録の読み込みでタイムアウトしました。")
    except Exception as e: # その他の予期せぬエラー
        logger.error(f"タイムラインDOMO処理中に予期せぬエラーが発生しました。", exc_info=True)

    logger.info(f"<<< タイムラインDOMO機能完了。合計 {domoed_count} 件の活動記録にDOMOしました。")


<<<<<<< HEAD
def domo_activity_on_timeline(driver, feed_item_element, domo_button_selectors, timeline_domo_settings, timeline_url):
    """
    タイムラインのフィードアイテム上で直接DOMOを実行します。
    意図しないページ遷移が発生した場合は検知し、元のタイムラインURLに戻ろうと試みます。
=======
def domo_activity_on_timeline(driver, feed_item_element, domo_button_selectors, timeline_domo_settings):
    """
    タイムラインのフィードアイテム上で直接DOMOを実行します。
    個別の活動記録ページには遷移しません。
>>>>>>> a77417bb

    Args:
        driver (webdriver.Chrome): Selenium WebDriverインスタンス。
        feed_item_element (WebElement): DOMO対象のフィードアイテム要素。
        domo_button_selectors (list[str]): DOMOボタンを見つけるためのCSSセレクタのリスト。
        timeline_domo_settings (dict): タイムラインDOMO関連の設定。
<<<<<<< HEAD
        timeline_url (str): 元のタイムラインページのURL (ページ遷移時の復帰用)。

    Returns:
        bool: DOMOに成功し、ページ遷移も発生しなかった場合はTrue。
              既にDOMO済み、ボタンが見つからない、ページ遷移が発生した、
              またはその他のエラーが発生した場合はFalse。
=======

    Returns:
        bool: DOMOに成功した場合はTrue。既にDOMO済み、ボタンが見つからない、
              またはエラーが発生した場合はFalse。
>>>>>>> a77417bb
    """
    activity_id_for_log = "N/A" # アイテムからIDが取れれば更新
    action_delays = main_config.get("action_delays", {})
    delay_after_action = action_delays.get("after_domo_sec", 1.5)

    try:
        # フィードアイテム内から活動記録URLを取得試行 (ログ用)
        activity_url_for_log = None
        try:
            link_element = feed_item_element.find_element(By.CSS_SELECTOR, "a.TimelineActivityItem__BodyLink[href^='/activities/']")
            activity_url_for_log = link_element.get_attribute("href")
            if activity_url_for_log and activity_url_for_log.startswith("/"):
                activity_url_for_log = BASE_URL + activity_url_for_log
            if activity_url_for_log and "/activities/" in activity_url_for_log:
                activity_id_for_log = activity_url_for_log.split('/')[-1]
        except NoSuchElementException:
            logger.debug(f"フィードアイテム内から活動記録URLの取得に失敗 (ログ用)。activity_id: {activity_id_for_log}")
            # URLがなくてもDOMO処理は続行

        logger.info(f"タイムラインアイテム ({activity_id_for_log}) へ直接DOMOを試みます。")

        # 1. DOMOボタンの探索 (フィードアイテム要素内を起点とする)
        domo_button = None
        current_selector_used = ""
        button_found_but_not_clickable = False

        for idx, selector in enumerate(domo_button_selectors):
            logger.debug(f"DOMOボタン探索試行 #{idx+1} (セレクタ: '{selector}') in feed item: {activity_id_for_log}")
            try:
                # presence_of_element_located は driver を起点とするため、feed_item_element.find_element を使う
                # WebDriverWait は要素の可視性やクリック可能性を待つために使用
                wait_time = timeline_domo_settings.get("domo_button_wait_sec_on_timeline", 3) # 設定から待機時間を取得

                # まず要素が存在するか確認 (feed_item_element を起点)
                # WebDriverWait で feed_item_element を起点とした検索は直接サポートされないため、
                # feed_item_element.find_element で探し、見つかればクリック可能か WebDriverWait で確認する
                candidate_buttons = feed_item_element.find_elements(By.CSS_SELECTOR, selector)
                if not candidate_buttons:
                    logger.debug(f"セレクタ '{selector}' でDOMOボタン候補が見つかりません (in feed item: {activity_id_for_log})。")
                    continue

                # 複数のボタンが見つかる可能性は低いが一応最初の要素を対象とする
                # クリック可能になるまで待機
                domo_button_candidate = WebDriverWait(driver, wait_time).until(
                    EC.element_to_be_clickable(candidate_buttons[0])
                )

                if domo_button_candidate:
                    domo_button = domo_button_candidate
                    current_selector_used = selector
                    logger.info(f"DOMOボタンをフィードアイテム内で発見し、クリック可能です (使用セレクタ: '{selector}') for item: {activity_id_for_log}")
                    button_found_but_not_clickable = False
                    break
                else:
                    logger.debug(f"セレクタ '{selector}' でDOMOボタン候補が見つかりましたが、無効な要素でした (in feed item: {activity_id_for_log})。")
            except TimeoutException:
                if feed_item_element.find_elements(By.CSS_SELECTOR, selector):
                    logger.warning(f"セレクタ '{selector}' でDOMOボタン要素はフィードアイテム内に存在しますが、クリック可能状態になりませんでした (item: {activity_id_for_log})。")
                    button_found_but_not_clickable = True
                else:
                    logger.debug(f"セレクタ '{selector}' でDOMOボタンがフィードアイテム内で見つからず、タイムアウトしました (item: {activity_id_for_log})。")
            except NoSuchElementException: # find_elements が空リストを返すので、ここは通常通らない
                 logger.debug(f"セレクタ '{selector}' でDOMOボタンがフィードアイテム内で見つかりませんでした (NoSuchElement) (item: {activity_id_for_log})。")
            except Exception as e_sel:
                logger.warning(f"セレクタ '{selector}' でフィードアイテム内のDOMOボタン探索中に予期せぬエラー: {type(e_sel).__name__} - {e_sel} (item: {activity_id_for_log})", exc_info=False) # exc_info=False でスタックトレースを抑制

        if not domo_button:
            if button_found_but_not_clickable:
                logger.error(f"DOMO失敗(Timeline): DOMOボタン要素はアイテム内に見つかりましたがクリック可能な状態ではありませんでした (item: {activity_id_for_log}, selectors: {domo_button_selectors})。")
            else:
                logger.error(f"DOMO失敗(Timeline): DOMOボタンがアイテム内で見つかりませんでした (item: {activity_id_for_log}, selectors: {domo_button_selectors})。")
            return False

        # 2. DOMO済みかどうかの判定
        aria_label_before = domo_button.get_attribute("aria-label")
        is_domoed = False

        if aria_label_before and ("Domo済み" in aria_label_before or "domoed" in aria_label_before.lower() or "ドモ済み" in aria_label_before):
            is_domoed = True
        else:
            try:
                # アイコンのクラスで判定 (提供されたHTML断片に基づく)
                # button要素の直接の子または孫に span.RidgeIcon がある想定
                icon_span = domo_button.find_element(By.CSS_SELECTOR, "span.RidgeIcon, span[class*='DomoActionContainer__DomoIcon']") # より汎用的に
                if "is-active" in (icon_span.get_attribute("class") or ""):
                    is_domoed = True
            except NoSuchElementException:
                logger.debug(f"DOMOボタン内のis-activeアイコンspanが見つかりませんでした (item: {activity_id_for_log})。aria-labelに依存します。")

        if is_domoed:
            logger.info(f"既にDOMO済みです (タイムラインアイテム: {activity_id_for_log}, aria-label='{aria_label_before}')")
            return False # 既にDOMO済みなのでFalseを返して処理終了 (DOMOは実行していない)

        # 3. DOMO実行 (まだDOMOしていなければ)
        logger.info(f"タイムラインアイテム ({activity_id_for_log}) 上でDOMOを実行します (使用ボタンセレクタ: '{current_selector_used}')")
<<<<<<< HEAD

        url_before_click = driver.current_url # クリック前のURLを記録

=======
>>>>>>> a77417bb
        try:
            # 要素が画面内に表示されるようにスクロール (中央揃え)
            driver.execute_script("arguments[0].scrollIntoView({block: 'center'});", domo_button)
            time.sleep(0.2) # スクロール後の描画待ち
            domo_button.click()
            logger.debug(f"DOMOボタンクリック実行 (item: {activity_id_for_log})。")
        except Exception as e_click:
            logger.error(f"DOMOボタンのクリックに失敗しました (item: {activity_id_for_log}): {e_click}", exc_info=True)
            save_screenshot(driver, error_type="DOMO_ClickError_Timeline", context_info=f"{activity_id_for_log}")
            return False

<<<<<<< HEAD
        # 4. ページ遷移が発生したか確認
        time.sleep(0.5) # ページ遷移が発生する可能性を考慮した短い待機
        url_after_click = driver.current_url
        if url_after_click != url_before_click:
            logger.warning(
                f"DOMOボタンクリック後、意図しないページ遷移が発生しました (item: {activity_id_for_log})。"
                f"遷移前URL: {url_before_click}, 遷移後URL: {url_after_click}。"
                f"元のタイムライン ({timeline_url}) に戻ります。"
            )
            save_screenshot(driver, error_type="UnexpectedPageTransition_DOMO_Timeline", context_info=f"{activity_id_for_log}_to_{url_after_click.split('/')[-1]}")
            driver.get(timeline_url)
            try:
                # タイムラインに戻った後、フィードアイテムが再認識されるように少し待つ
                WebDriverWait(driver, 10).until(
                    EC.presence_of_element_located((By.CSS_SELECTOR, "li.TimelineList__Feed")) # 一般的なフィードアイテムセレクタ
                )
                logger.info(f"元のタイムライン ({timeline_url}) に戻りました。")
            except TimeoutException:
                logger.error(f"タイムライン ({timeline_url}) に戻ろうとしましたが、フィードアイテムの再表示確認でタイムアウトしました。")
                # この場合、さらなる処理は困難なため False を返す
            return False # ページ遷移が発生した場合はDOMO成否不明のためFalse

        # 5. DOMO後の状態変化確認 (ページ遷移がなかった場合のみ)
=======
        # 4. DOMO後の状態変化確認
>>>>>>> a77417bb
        try:
            WebDriverWait(driver, 5).until(
                lambda d: ("Domo済み" in (feed_item_element.find_element(By.CSS_SELECTOR, current_selector_used).get_attribute("aria-label") or "")) or \
                          ("is-active" in (feed_item_element.find_element(By.CSS_SELECTOR, f"{current_selector_used} span.RidgeIcon, {current_selector_used} span[class*='DomoActionContainer__DomoIcon']").get_attribute("class") or ""))
            )
<<<<<<< HEAD
=======
            # 状態変化後の属性をログ出力
>>>>>>> a77417bb
            final_button_state = "N/A"
            try:
                button_after_action = feed_item_element.find_element(By.CSS_SELECTOR, current_selector_used)
                aria_label_after = button_after_action.get_attribute("aria-label")
                icon_class_after = "N/A"
                try:
                    icon_after = button_after_action.find_element(By.CSS_SELECTOR, "span.RidgeIcon, span[class*='DomoActionContainer__DomoIcon']")
                    icon_class_after = icon_after.get_attribute("class")
                except: pass
                final_button_state = f"aria-label='{aria_label_after}', icon_class='{icon_class_after}'"
            except Exception as e_log_state:
                 logger.debug(f"DOMO後の状態取得中に軽微なエラー: {e_log_state}")

            logger.info(f"DOMO成功を確認しました (タイムラインアイテム: {activity_id_for_log}, 最終状態: {final_button_state})")
<<<<<<< HEAD
            time.sleep(delay_after_action)
            return True
        except TimeoutException:
            actual_aria_label = "取得失敗"
            actual_icon_class = "取得失敗"
            try:
=======
            time.sleep(delay_after_action) # アクション後の適切な待機
            return True
        except TimeoutException:
            # タイムアウト時の詳細ログ
            actual_aria_label = "取得失敗"
            actual_icon_class = "取得失敗"
            try:
                # feed_item_element を起点に再検索
>>>>>>> a77417bb
                button_element_after_click = feed_item_element.find_element(By.CSS_SELECTOR, current_selector_used)
                actual_aria_label = button_element_after_click.get_attribute("aria-label") or "aria-labelなし"
                try:
                    icon_span_after_click = button_element_after_click.find_element(By.CSS_SELECTOR, "span.RidgeIcon, span[class*='DomoActionContainer__DomoIcon']")
                    actual_icon_class = icon_span_after_click.get_attribute("class") or "classなし"
                except NoSuchElementException:
                    actual_icon_class = "アイコンspanなし"
            except Exception as e_attr_confirm:
                logger.error(f"DOMO後の属性取得中(確認タイムアウト内)にエラー: {type(e_attr_confirm).__name__} (item: {activity_id_for_log})")

            logger.error(
                f"DOMO失敗(Timeline): DOMO実行後、状態変化の確認でタイムアウト (Item: {activity_id_for_log}, セレクタ: '{current_selector_used}'). "
                f"期待: aria-labelに'Domo済み' OR アイコンクラスに'is-active'. "
                f"実際: aria-label='{actual_aria_label}', icon_class='{actual_icon_class}'"
            )
            save_screenshot(driver, error_type="DOMO_ConfirmTimeout_Timeline", context_info=f"{activity_id_for_log}_selector_{current_selector_used.replace('.', '_').replace('#', '_')}")
            time.sleep(delay_after_action)
            return False

    except Exception as e:
        logger.error(f"タイムラインアイテム ({activity_id_for_log}) 上でのDOMO実行中に予期せぬエラー: {type(e).__name__} - {e}", exc_info=True)
        save_screenshot(driver, error_type="UnhandledException_DOMO_TimelineItem", context_info=f"{activity_id_for_log}_{type(e).__name__}")
    return False


# --- 並列処理用タスク関数 ---
def domo_activity_task(activity_url, shared_cookies, task_delay_sec):
    """
    単一の活動記録URLに対してDOMO処理を行うタスク関数です。
    `ThreadPoolExecutor` から呼び出されることを想定しており、並列処理で使用されます。
    新しいWebDriverインスタンスを作成し、共有されたCookieを使用してログイン状態を再現し、DOMO処理を実行します。

    Args:
        activity_url (str): DOMO対象の活動記録の完全なURL。
        shared_cookies (list[dict]): メインのWebDriverから取得したログインセッションCookie。
        task_delay_sec (float): このタスクを開始する前に挿入する遅延時間 (秒単位)。
                                他のタスクとの同時アクセスを緩和するために使用。

    Returns:
        bool: DOMOに成功した場合はTrue、それ以外はFalse。
    """
    activity_id_for_log = activity_url.split('/')[-1]
    logger.info(f"[TASK] 活動記録 ({activity_id_for_log}) のDOMOタスク開始。")
    task_driver = None # このタスク専用のWebDriverインスタンス
    domo_success = False
    try:
        time.sleep(task_delay_sec) # 他タスクとの実行タイミングをずらすための遅延
        # 共有Cookieを使って新しいWebDriverインスタンスを作成 (ログイン状態を再現)
        task_driver = create_driver_with_cookies(shared_cookies, BASE_URL)
        if not task_driver: # WebDriver作成に失敗した場合
            logger.error(f"[TASK] DOMOタスク用WebDriver作成失敗 ({activity_id_for_log})。")
            return False

        # (オプション) ここで task_driver が実際にログイン状態か確認するロジックを追加可能
        # 例: 特定のログイン後要素が存在するかチェック

        # 既存のDOMO関数を呼び出してDOMO処理を実行
        domo_success = domo_activity(task_driver, activity_url, BASE_URL) # BASE_URL を引数に追加
        if domo_success:
            logger.info(f"[TASK] 活動記録 ({activity_id_for_log}) へのDOMO成功。")
        else:
            logger.info(f"[TASK] 活動記録 ({activity_id_for_log}) へのDOMO失敗または既にDOMO済み。")
        return domo_success
    except Exception as e: # タスク実行中の予期せぬエラー
        logger.error(f"[TASK] 活動記録 ({activity_id_for_log}) のDOMOタスク中にエラー: {e}", exc_info=True)
        return False
    finally:
        if task_driver: # タスク完了後、専用WebDriverを必ず閉じる
            task_driver.quit()
        logger.debug(f"[TASK] 活動記録 ({activity_id_for_log}) のDOMOタスク終了。")


# --- タイムラインDOMO機能 (並列処理対応版) ---
def domo_timeline_activities_parallel(driver, shared_cookies):
    """
    タイムライン上の活動記録にDOMOする機能の並列処理版です。
    `config.yaml` の `timeline_domo_settings` および `parallel_processing_settings` に従って動作します。
    メインのWebDriverでタイムラインからDOMO対象の活動記録URLを収集し、
    収集したURL群に対して `ThreadPoolExecutor` を使用して並列でDOMO処理を行います。

    Args:
        driver (webdriver.Chrome): メインのSelenium WebDriverインスタンス (URL収集用)。
        shared_cookies (list[dict]): メインのWebDriverから取得したログインセッションCookie。
                                   並列実行される各タスクのWebDriverに共有されます。
    """
    # 機能が有効かチェック (config.yaml)
    if not TIMELINE_DOMO_SETTINGS.get("enable_timeline_domo", False):
        logger.info("タイムラインDOMO機能は設定で無効になっています。")
        return
    # 並列処理自体が有効かチェック (config.yaml)
    if not PARALLEL_PROCESSING_SETTINGS.get("enable_parallel_processing", False):
        logger.info("並列処理が無効なため、タイムラインDOMOは逐次実行されます (一覧DOMO版)。")
        # 逐次版 (domo_timeline_activities) は既に一覧DOMOに対応済みのため、それを呼び出す
        return domo_timeline_activities(driver)

    # --- 以下、並列処理版のロジック (現状はURL収集ベースのまま) ---
    # TODO: この並列処理版も、domo_activity_on_timeline を使うように改修が必要。
    #       WebElementをスレッド間で安全に扱うか、あるいはフィードアイテムの
    #       一意な識別子（例：活動記録IDやdata属性）を収集し、各タスクで
    #       再度要素を検索・操作する方式を検討する必要がある。
    #       現状は、URLを収集して各URLのページに遷移してDOMOする古い方式のまま。
    logger.warning("[PARALLEL] 現在のタイムラインDOMO並列処理版は、まだ一覧上での直接DOMOに対応していません。")
    logger.warning("[PARALLEL] 各活動記録ページに遷移してDOMOする従来の並列処理を実行します。")

    logger.info(">>> [PARALLEL - Legacy URL based] タイムラインDOMO機能を開始します...")
    timeline_page_url = TIMELINE_URL
    logger.info(f"タイムラインページへアクセスし、DOMO対象URLを収集します: {timeline_page_url}")
    driver.get(timeline_page_url)

    max_activities_to_domo = TIMELINE_DOMO_SETTINGS.get("max_activities_to_domo_on_timeline", 10)
    max_workers = PARALLEL_PROCESSING_SETTINGS.get("max_workers", 3)
    task_delay_base = PARALLEL_PROCESSING_SETTINGS.get("delay_between_thread_tasks_sec", 1.0)

    activity_urls_to_domo = []
    processed_urls_for_collection = set()

    try:
        feed_item_selector = "li.TimelineList__Feed"
        activity_item_indicator_selector = "div.TimelineActivityItem"
        activity_link_in_item_selector = "a.TimelineActivityItem__BodyLink[href^='/activities/']"

        logger.info(f"タイムラインのフィードアイテム ({feed_item_selector}) の出現を待ちます...")
        WebDriverWait(driver, 20).until(
            EC.presence_of_all_elements_located((By.CSS_SELECTOR, feed_item_selector))
        )
        logger.info("タイムラインのフィードアイテム群を発見。URL収集を開始します。")
        time.sleep(TIMELINE_DOMO_SETTINGS.get("wait_after_feed_load_sec", 1.5))


        feed_items = driver.find_elements(By.CSS_SELECTOR, feed_item_selector)
        if not feed_items:
            logger.info("タイムラインにフィードアイテムが見つかりませんでした（URL収集フェーズ）。")
            return

        for idx, feed_item_element in enumerate(feed_items):
            if len(activity_urls_to_domo) >= max_activities_to_domo:
                logger.info(f"DOMO対象URLの収集上限 ({max_activities_to_domo}件) に達しました。")
                break
            try:
                if not feed_item_element.find_elements(By.CSS_SELECTOR, activity_item_indicator_selector):
                    continue

                link_element = feed_item_element.find_element(By.CSS_SELECTOR, activity_link_in_item_selector)
                activity_url = link_element.get_attribute("href")

                if activity_url:
                    if activity_url.startswith("/"): activity_url = BASE_URL + activity_url
                    if not activity_url.startswith(f"{BASE_URL}/activities/"): continue
                    if activity_url in processed_urls_for_collection: continue

                    activity_urls_to_domo.append(activity_url)
                    processed_urls_for_collection.add(activity_url)
                    logger.debug(f"DOMO候補URL追加 (Legacy Parallel): {activity_url.split('/')[-1]} (収集済み: {len(activity_urls_to_domo)}件)")
            except Exception as e_collect:
                logger.warning(f"タイムラインからのURL収集中にエラー (アイテム {idx+1}, Legacy Parallel): {e_collect}")

        logger.info(f"収集したDOMO対象URLは {len(activity_urls_to_domo)} 件です (Legacy Parallel)。")
        if not activity_urls_to_domo:
            logger.info("DOMO対象となる活動記録URLが収集できませんでした (Legacy Parallel)。")
            return

        total_domoed_count_parallel = 0
        with ThreadPoolExecutor(max_workers=max_workers) as executor:
            futures = []
            for i, url in enumerate(activity_urls_to_domo):
                delay_for_this_task = task_delay_base + (i * 0.1)
                futures.append(executor.submit(domo_activity_task, url, shared_cookies, delay_for_this_task))

            for future in as_completed(futures):
                try:
                    if future.result():
                        total_domoed_count_parallel += 1
                except Exception as e_future:
                    logger.error(f"並列DOMOタスクの実行結果取得中にエラー (Legacy Parallel): {e_future}", exc_info=True)

        logger.info(f"<<< [PARALLEL - Legacy URL based] タイムラインDOMO機能完了。合計 {total_domoed_count_parallel} 件の活動記録にDOMOしました (試行対象: {len(activity_urls_to_domo)}件)。")

    except TimeoutException:
        logger.warning("[PARALLEL - Legacy URL based] タイムライン活動記録のURL収集でタイムアウトしました。")
    except Exception as e:
        logger.error(f"[PARALLEL - Legacy URL based] タイムラインDOMO処理中に予期せぬエラーが発生しました。", exc_info=True)<|MERGE_RESOLUTION|>--- conflicted
+++ resolved
@@ -337,12 +337,8 @@
                 logger.info(f"タイムライン活動記録 {idx+1}/{initial_feed_item_count} (ID/URL: {identifier_for_check}) のDOMOを試みます。")
 
                 # 新しい関数でフィードアイテム上で直接DOMO
-<<<<<<< HEAD
                 # timeline_page_url (driver.current_url のキャッシュ) を渡す
                 if domo_activity_on_timeline(driver, feed_item_element, domo_button_selectors_for_timeline, TIMELINE_DOMO_SETTINGS, timeline_page_url):
-=======
-                if domo_activity_on_timeline(driver, feed_item_element, domo_button_selectors_for_timeline, TIMELINE_DOMO_SETTINGS):
->>>>>>> a77417bb
                     domoed_count += 1
                     if identifier_for_check != "N/A":
                          processed_activity_identifiers.add(identifier_for_check) # DOMO成功したものを記録
@@ -370,36 +366,22 @@
     logger.info(f"<<< タイムラインDOMO機能完了。合計 {domoed_count} 件の活動記録にDOMOしました。")
 
 
-<<<<<<< HEAD
 def domo_activity_on_timeline(driver, feed_item_element, domo_button_selectors, timeline_domo_settings, timeline_url):
     """
     タイムラインのフィードアイテム上で直接DOMOを実行します。
     意図しないページ遷移が発生した場合は検知し、元のタイムラインURLに戻ろうと試みます。
-=======
-def domo_activity_on_timeline(driver, feed_item_element, domo_button_selectors, timeline_domo_settings):
-    """
-    タイムラインのフィードアイテム上で直接DOMOを実行します。
-    個別の活動記録ページには遷移しません。
->>>>>>> a77417bb
 
     Args:
         driver (webdriver.Chrome): Selenium WebDriverインスタンス。
         feed_item_element (WebElement): DOMO対象のフィードアイテム要素。
         domo_button_selectors (list[str]): DOMOボタンを見つけるためのCSSセレクタのリスト。
         timeline_domo_settings (dict): タイムラインDOMO関連の設定。
-<<<<<<< HEAD
         timeline_url (str): 元のタイムラインページのURL (ページ遷移時の復帰用)。
 
     Returns:
         bool: DOMOに成功し、ページ遷移も発生しなかった場合はTrue。
               既にDOMO済み、ボタンが見つからない、ページ遷移が発生した、
               またはその他のエラーが発生した場合はFalse。
-=======
-
-    Returns:
-        bool: DOMOに成功した場合はTrue。既にDOMO済み、ボタンが見つからない、
-              またはエラーが発生した場合はFalse。
->>>>>>> a77417bb
     """
     activity_id_for_log = "N/A" # アイテムからIDが取れれば更新
     action_delays = main_config.get("action_delays", {})
@@ -495,12 +477,8 @@
 
         # 3. DOMO実行 (まだDOMOしていなければ)
         logger.info(f"タイムラインアイテム ({activity_id_for_log}) 上でDOMOを実行します (使用ボタンセレクタ: '{current_selector_used}')")
-<<<<<<< HEAD
-
         url_before_click = driver.current_url # クリック前のURLを記録
 
-=======
->>>>>>> a77417bb
         try:
             # 要素が画面内に表示されるようにスクロール (中央揃え)
             driver.execute_script("arguments[0].scrollIntoView({block: 'center'});", domo_button)
@@ -512,7 +490,6 @@
             save_screenshot(driver, error_type="DOMO_ClickError_Timeline", context_info=f"{activity_id_for_log}")
             return False
 
-<<<<<<< HEAD
         # 4. ページ遷移が発生したか確認
         time.sleep(0.5) # ページ遷移が発生する可能性を考慮した短い待機
         url_after_click = driver.current_url
@@ -536,18 +513,12 @@
             return False # ページ遷移が発生した場合はDOMO成否不明のためFalse
 
         # 5. DOMO後の状態変化確認 (ページ遷移がなかった場合のみ)
-=======
-        # 4. DOMO後の状態変化確認
->>>>>>> a77417bb
         try:
             WebDriverWait(driver, 5).until(
                 lambda d: ("Domo済み" in (feed_item_element.find_element(By.CSS_SELECTOR, current_selector_used).get_attribute("aria-label") or "")) or \
                           ("is-active" in (feed_item_element.find_element(By.CSS_SELECTOR, f"{current_selector_used} span.RidgeIcon, {current_selector_used} span[class*='DomoActionContainer__DomoIcon']").get_attribute("class") or ""))
             )
-<<<<<<< HEAD
-=======
-            # 状態変化後の属性をログ出力
->>>>>>> a77417bb
+
             final_button_state = "N/A"
             try:
                 button_after_action = feed_item_element.find_element(By.CSS_SELECTOR, current_selector_used)
@@ -562,23 +533,12 @@
                  logger.debug(f"DOMO後の状態取得中に軽微なエラー: {e_log_state}")
 
             logger.info(f"DOMO成功を確認しました (タイムラインアイテム: {activity_id_for_log}, 最終状態: {final_button_state})")
-<<<<<<< HEAD
             time.sleep(delay_after_action)
             return True
         except TimeoutException:
             actual_aria_label = "取得失敗"
             actual_icon_class = "取得失敗"
             try:
-=======
-            time.sleep(delay_after_action) # アクション後の適切な待機
-            return True
-        except TimeoutException:
-            # タイムアウト時の詳細ログ
-            actual_aria_label = "取得失敗"
-            actual_icon_class = "取得失敗"
-            try:
-                # feed_item_element を起点に再検索
->>>>>>> a77417bb
                 button_element_after_click = feed_item_element.find_element(By.CSS_SELECTOR, current_selector_used)
                 actual_aria_label = button_element_after_click.get_attribute("aria-label") or "aria-labelなし"
                 try:
